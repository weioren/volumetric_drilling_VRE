--- conflicted
+++ resolved
@@ -348,11 +348,8 @@
         '--stereoR_topic', default='/ambf/env/cameras/stereoR/ImageData', type=str)
     parser.add_argument(
         '--segm_topic', default='/ambf/env/cameras/segmentation_camera/ImageData', type=str)
-<<<<<<< HEAD
     parser.add_argument(
         '--rm_vox_topic', default='/ambf/volumetric_drilling/voxels_removed', type=str)
-=======
->>>>>>> 74d25ae7
     parser.add_argument('--sync', action='store_true')
     parser.add_argument('--debug', action='store_true')
 
@@ -396,10 +393,8 @@
     data_queue = Queue(chunk * 2)
     num_data = 0
     container = OrderedDict()
-<<<<<<< HEAD
     collisions = OrderedDict()
-=======
->>>>>>> 74d25ae7
+
 
     main(args)
     _client.clean_up()