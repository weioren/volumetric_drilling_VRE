--- conflicted
+++ resolved
@@ -152,11 +152,7 @@
             v.setText(self.gui_configuration.params[k].get_as_str())
 
     def pressed_start_simulation(self):
-<<<<<<< HEAD
-        launch_file_adf_indices = '0,7,9'
-=======
         launch_file_adf_indices = '0,7'
->>>>>>> 851ce2e9
         if self.button_stream_depth.isChecked():
             launch_file_adf_indices = launch_file_adf_indices + ',4'
         if self.button_stream_stereo.isChecked():
@@ -164,13 +160,8 @@
         if self.button_launch_vr.isChecked():
             launch_file_adf_indices = launch_file_adf_indices + ',6'
         args = ['--launch_file', str(self.gui_configuration.launch_file.get()), '-l', launch_file_adf_indices, '-a', self.active_volume_adf,
-<<<<<<< HEAD
-                '--plugins', '/home/amunawa2/ambf_spacenav_plugin/build/libspacenav_plugin.so',
-                "--spf", '/home/amunawa2/ambf_spacenav_plugin/example/spacenav_config.yaml',
-=======
                 '--plugins', '/home/nimesh/ambf_spacenav_plugin/build/libspacenav_plugin.so',
                 "--spf", '/home/nimesh/ambf_spacenav_plugin/example/spacenav_config.yaml',
->>>>>>> 851ce2e9
                 # "--nt", "2",
                 "--fp", str(self.gui_configuration.footpedal_device.get())]
         print("--fp", str(self.gui_configuration.footpedal_device.get()))
